--- conflicted
+++ resolved
@@ -946,17 +946,11 @@
         FT, CT = D.uvw.dtype, D.model_vis.dtype
 
         # Compute sine and cosine of parallactic angles
-        # for the beam
-        beam_sin, beam_cos = rime.parallactic_angle_sin_cos(
-                                        D.parallactic_angles)
-
-        # Compute sine and cosine of feed rotation angle
-        feed_sin, feed_cos = rime.parallactic_angle_sin_cos(
-                                        D.parallactic_angles[:, :] +
-                                        D.feed_angles[None, :])
-
+        pa_sin, pa_cos = rime.parallactic_angle_sin_cos(
+				D.parallactic_angles[:, :] + 
+				D.feed_angles[None, :])
         # Compute feed rotation
-        feed_rotation = rime.feed_rotation(feed_sin, feed_cos, CT=CT,
+        feed_rotation = rime.feed_rotation(pa_sin, pa_cos, CT=CT,
                                            feed_type=polarisation_type)
 
     def antenna_jones(radec, stokes):
@@ -1004,15 +998,9 @@
         #cube_pos = normang(normang(radec_prime) - normang(phase_centre_prime))
 
         ejones = rime.e_beam(lm, D.frequency,
-<<<<<<< HEAD
-            D.pointing_errors, D.antenna_scaling,
-            beam_sin, beam_cos,
-            D.beam_extents, D.beam_freq_map, D.ebeam)
-=======
                              D.pointing_errors, D.antenna_scaling,
                              pa_sin, pa_cos,
                              D.beam_extents, D.beam_freq_map, D.ebeam)
->>>>>>> 1811be82
 
         deps = [phase_real, phase_imag, bsqrt_real, bsqrt_imag]
         deps = [] # Do nothing for now
