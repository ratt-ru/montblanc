#!/usr/bin/env python
# -*- coding: utf-8 -*-
#
# Copyright (c) 2015 Simon Perkins
#
# This file is part of montblanc.
#
# This program is free software; you can redistribute it and/or modify
# it under the terms of the GNU General Public License as published by
# the Free Software Foundation; either version 2 of the License, or
# (at your option) any later version.
#
# This program is distributed in the hope that it will be useful,
# but WITHOUT ANY WARRANTY; without even the implied warranty of
# MERCHANTABILITY or FITNESS FOR A PARTICULAR PURPOSE.  See the
# GNU General Public License for more details.
#
# You should have received a copy of the GNU General Public License
# along with this program; if not, see <http://www.gnu.org/licenses/>.

import json
import os
import sys

# =============
# Setup logging
# =============

from install.install_log import log
from install.cuda import inspect_cuda, InspectCudaException
from install.cub import install_cub, InstallCubException


# ==================
# setuptools imports
# ==================

from distutils.version import LooseVersion
from setuptools import setup, find_packages
from setuptools.extension import Extension
from setuptools.dist import Distribution

import versioneer

PY2 = sys.version_info[0] == 2

mb_path = 'montblanc'
mb_inc_path = os.path.join(mb_path, 'include')

# =================
# Detect readthedocs
# ==================

on_rtd = os.environ.get('READTHEDOCS') == 'True'

# =====================
# Monkeypatch distutils
# =====================

# Save the original command for use within the monkey-patched version
_DISTUTILS_REINIT = Distribution.reinitialize_command


def reinitialize_command(self, command, reinit_subcommands):
    """
    Monkeypatch distutils.Distribution.reinitialize_command() to match behavior
    of Distribution.get_command_obj()
    This fixes a problem where 'pip install -e' does not reinitialise options
    using the setup(options={...}) variable for the build_ext command.
    This also effects other option sourcs such as setup.cfg.
    """
    cmd_obj = _DISTUTILS_REINIT(self, command, reinit_subcommands)

    options = self.command_options.get(command)

    if options:
        self._set_command_options(cmd_obj, options)

    return cmd_obj


# Replace original command with monkey-patched version
Distribution.reinitialize_command = reinitialize_command

REQ_TF_VERSION = LooseVersion("1.8.0")

# Inspect previous tensorflow installs
try:
    import tensorflow as tf
except ImportError:
    tf_installed = False
    use_tf_cuda = False
else:
    found_version = LooseVersion(tf.__version__)

    if found_version < REQ_TF_VERSION:
        raise ValueError("Installed version of tensorflow is %s "
                         "but %s is required" %
                         (found_version, REQ_TF_VERSION))

    tf_installed = True
    use_tf_cuda = tf.test.is_built_with_cuda()

# ===========================
# Detect CUDA and GPU Devices
# ===========================

# See if CUDA is installed and if any NVIDIA devices are available
if use_tf_cuda:
    try:
        # Look for CUDA devices and NVCC/CUDA installation
        device_info, nvcc_settings = inspect_cuda()
        tensorflow_package = 'tensorflow-gpu'

        cuda_version = device_info['cuda_version']
        log.info("CUDA '{}' found. "
                 "Installing tensorflow GPU".format(cuda_version))

        log.info("CUDA installation settings:\n{}"
                 .format(json.dumps(nvcc_settings, indent=2)))

        log.info("CUDA code will be compiled for the following devices:\n{}"
                 .format(json.dumps(device_info['devices'], indent=2)))

        # Download and install cub
        install_cub(mb_inc_path)

    except InspectCudaException as e:
        # Can't find a reasonable NVCC/CUDA install. Go with the CPU version
        log.exception("CUDA not found: {}. ".format(str(e)))
        raise

    except InstallCubException as e:
        # This shouldn't happen and the user should
        # fix it based on the exception
        log.exception("NVIDIA cub install failed.")
        raise
else:
    device_info, nvcc_settings = {}, {'cuda_available': False}


def readme():
    """ Return README.rst contents """
    with open('README.rst') as f:
        return f.read()


install_requires = [
    'attrdict >= 2.0.0',
    'attrs >= 16.3.0',
    'enum34 >= 1.1.6',
    'funcsigs >= 0.4',
    'futures >= 3.0.5',
    'six',
    'hypercube @ git+https://github.com/ska-sa/hypercube.git@py3',
    'tensorflow == {0:s}'.format(str(REQ_TF_VERSION)),
]

# ==================================
# Avoid binary packages and compiles
# on readthedocs
# ==================================

if on_rtd:
    cmdclass = {}
    ext_modules = []
    ext_options = {}
else:
    # Add binary/C extension type packages
    install_requires += [
        'astropy >= 2.0.0, < 3.0.0' if PY2 else 'astropy >= 3.0.0',
        'cerberus >= 1.1',
        'nose >= 1.3.7',
        'numba >= 0.36.2',
        'numpy >= 1.11.3',
        'python-casacore >= 2.1.2',
        'ruamel.yaml >= 0.15.22',
    ]

    if not tf_installed:
        log.info("No previous version of tensorflow discovered. "
                 "The CPU version will be installed.")

        install_requires.append("tensorflow == %s" % REQ_TF_VERSION)

    from install.tensorflow_ops_ext import (BuildCommand,
<<<<<<< HEAD
                                            tensorflow_extension_name,
                                            create_tensorflow_extension)
=======
                                            tensorflow_extension_name)
>>>>>>> 8a2e742e

    cmdclass = {'build_ext': BuildCommand}
    # tensorflow_ops_ext.BuildCommand.run will
    # expand this dummy extension to its full portential
    
    ext_modules = [create_tensorflow_extension(nvcc_settings, device_info)]

    # Pass NVCC and CUDA settings through to the build extension
    ext_options = {
        'build_ext': {
            'nvcc_settings': nvcc_settings,
            'cuda_devices': device_info,
        },
    }

log.info('install_requires={}'.format(install_requires))

setup(name='montblanc',
    version=versioneer.get_version(),
    description='GPU-accelerated RIME implementations.',
    long_description=readme(),
    url='http://github.com/ska-sa/montblanc',
    classifiers=[
        "Development Status :: 3 - Alpha",
        "Intended Audience :: Developers",
        "License :: Other/Proprietary License",
        "Operating System :: OS Independent",
        "Programming Language :: Python",
        "Topic :: Software Development :: Libraries :: Python Modules",
        "Topic :: Scientific/Engineering :: Astronomy",
    ],
    author='Simon Perkins',
    author_email='simon.perkins@gmail.com',
    cmdclass=versioneer.get_cmdclass(cmdclass),
    ext_modules=ext_modules,
    options=ext_options,
    license='GPL2',
    install_requires=install_requires,
    packages=find_packages(),
    include_package_data=True,
    zip_safe=False)<|MERGE_RESOLUTION|>--- conflicted
+++ resolved
@@ -53,34 +53,7 @@
 
 on_rtd = os.environ.get('READTHEDOCS') == 'True'
 
-# =====================
-# Monkeypatch distutils
-# =====================
-
-# Save the original command for use within the monkey-patched version
-_DISTUTILS_REINIT = Distribution.reinitialize_command
-
-
-def reinitialize_command(self, command, reinit_subcommands):
-    """
-    Monkeypatch distutils.Distribution.reinitialize_command() to match behavior
-    of Distribution.get_command_obj()
-    This fixes a problem where 'pip install -e' does not reinitialise options
-    using the setup(options={...}) variable for the build_ext command.
-    This also effects other option sourcs such as setup.cfg.
-    """
-    cmd_obj = _DISTUTILS_REINIT(self, command, reinit_subcommands)
-
-    options = self.command_options.get(command)
-
-    if options:
-        self._set_command_options(cmd_obj, options)
-
-    return cmd_obj
-
-
-# Replace original command with monkey-patched version
-Distribution.reinitialize_command = reinitialize_command
+
 
 REQ_TF_VERSION = LooseVersion("1.8.0")
 
@@ -88,6 +61,12 @@
 try:
     import tensorflow as tf
 except ImportError:
+    if not on_rtd:
+        raise ImportError("Please 'pip install tensorflow==%s' or "
+                          "'pip install tensorflow-gpu==%s' prior to "
+                          "installation if you require CPU or GPU "
+                          "support, respectively" % (TF_VERSION, TF_VERSION))
+
     tf_installed = False
     use_tf_cuda = False
 else:
@@ -106,6 +85,10 @@
 # ===========================
 
 # See if CUDA is installed and if any NVIDIA devices are available
+# Choose the tensorflow flavour to install (CPU or GPU)
+from install.cuda import inspect_cuda, InspectCudaException
+from install.cub import install_cub, InstallCubException
+
 if use_tf_cuda:
     try:
         # Look for CUDA devices and NVCC/CUDA installation
@@ -148,11 +131,11 @@
 install_requires = [
     'attrdict >= 2.0.0',
     'attrs >= 16.3.0',
-    'enum34 >= 1.1.6',
+    'enum34 >= 1.1.6; python_version <= "2.7"',
     'funcsigs >= 0.4',
-    'futures >= 3.0.5',
+    'futures >= 3.0.5; python_version <= "2.7"',
     'six',
-    'hypercube @ git+https://github.com/ska-sa/hypercube.git@py3',
+    'hypercube == 0.3.4',
     'tensorflow == {0:s}'.format(str(REQ_TF_VERSION)),
 ]
 
@@ -168,7 +151,8 @@
 else:
     # Add binary/C extension type packages
     install_requires += [
-        'astropy >= 2.0.0, < 3.0.0' if PY2 else 'astropy >= 3.0.0',
+        'astropy >= 2.0.0, < 3.0; python_version <= "2.7"',
+        'astropy > 3.0; python_version >= "3.0"',
         'cerberus >= 1.1',
         'nose >= 1.3.7',
         'numba >= 0.36.2',
@@ -184,12 +168,8 @@
         install_requires.append("tensorflow == %s" % REQ_TF_VERSION)
 
     from install.tensorflow_ops_ext import (BuildCommand,
-<<<<<<< HEAD
                                             tensorflow_extension_name,
                                             create_tensorflow_extension)
-=======
-                                            tensorflow_extension_name)
->>>>>>> 8a2e742e
 
     cmdclass = {'build_ext': BuildCommand}
     # tensorflow_ops_ext.BuildCommand.run will
